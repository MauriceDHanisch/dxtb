import torch

from .constants import UINT8 as DTYPE
from .typing import Tensor

class AdjacencyList:
    """
    Sparse neighbour map in compressed sparse row format.

    A symmetric neighbour map given in dense format like

          | 1 | 2 | 3 | 4 | 5 | 6
       ---|---|---|---|---|---|---
        1 |   | x |   | x | x |
        2 | x |   | x |   | x | x
        3 |   | x |   | x |   | x
        4 | x |   | x |   | x | x
        5 | x | x |   | x |   |
        6 |   | x | x | x |   |

    is stored in two compressed array identifying the neighbouring atom `nlat`
    and its cell index `nltr`. Two index arrays `inl` for the offset
    and `nnl` for the number of entries map the atomic index to the row index.

       inl   =  0,       3,          7,      10,         14,      17, 20
       nnl   =  |  2 ->  |  3 ->     |  2 ->  |  3 ->     |  2 ->  |  |
       nlat  =     2, 4, 5, 1, 3, 5, 6, 2, 4, 6, 1, 3, 5, 6, 1, 2, 4, 2, 3, 4
       nltr  =     1, 1, 1, 1, 1, 1, 1, 1, 1, 1, 1, 1, 1, 1, 1, 1, 1, 1, 1, 1

    An alternative representation would be to store just the offsets in `inl`
    and additional beyond the last element the total number of neighbors.
    However, the indexing is from inl(i) to inl(i+1)-1 could be confusing,
    therefore two arrays are used for clarity.
    """

    inl: torch.Tensor
    """Offset index in the neighbour map"""

    nnl: torch.Tensor
    """Number of neighbours for each atom"""

    nlat: torch.Tensor
    """Index of the neighbouring atom"""

    nltr: torch.Tensor
    """Cell index of the neighbouring atom"""

<<<<<<< HEAD
    def __init__(self, numbers: Tensor, positions: Tensor, cutoff: float) -> None:
        l = torch.numel(numbers)
        self.inl = torch.zeros(l, dtype=DTYPE)
        self.nnl = torch.zeros(l, dtype=DTYPE)

        tmp_nlat = torch.zeros(10 * l, dtype=DTYPE)
=======
    def __init__(self, mol: Geometry, cutoff: float) -> None:
        self.inl = torch.zeros(mol.get_length(), dtype=DTYPE)
        self.nnl = torch.zeros(mol.get_length(), dtype=DTYPE)

        tmp_nlat = torch.zeros(10 * mol.get_length(), dtype=DTYPE)
>>>>>>> 20ffcc31

        img = 0
        cutoff2 = cutoff * cutoff
        eps = torch.finfo(mol.dtype).eps

        eps = torch.tensor(torch.finfo(positions.dtype).eps, dtype=positions.dtype)

        for iat in range(l):
            self.inl[iat] = img

            for jat in range(iat + 1):
<<<<<<< HEAD
                vec = torch.sub(positions[iat, :], positions[jat, :])
=======
                vec = torch.sub(mol.positions[iat, :], mol.positions[jat, :])
>>>>>>> 20ffcc31
                r2 = vec[0] * vec[0] + vec[1] * vec[1] + vec[2] * vec[2]
                if r2 < eps or r2 > cutoff2:
                    continue

                tmp_nlat[img] = jat
                img += 1

            self.nnl[iat] = img - self.inl[iat]

        self.nlat = tmp_nlat[:img]<|MERGE_RESOLUTION|>--- conflicted
+++ resolved
@@ -2,6 +2,7 @@
 
 from .constants import UINT8 as DTYPE
 from .typing import Tensor
+
 
 class AdjacencyList:
     """
@@ -45,36 +46,22 @@
     nltr: torch.Tensor
     """Cell index of the neighbouring atom"""
 
-<<<<<<< HEAD
     def __init__(self, numbers: Tensor, positions: Tensor, cutoff: float) -> None:
         l = torch.numel(numbers)
         self.inl = torch.zeros(l, dtype=DTYPE)
         self.nnl = torch.zeros(l, dtype=DTYPE)
 
         tmp_nlat = torch.zeros(10 * l, dtype=DTYPE)
-=======
-    def __init__(self, mol: Geometry, cutoff: float) -> None:
-        self.inl = torch.zeros(mol.get_length(), dtype=DTYPE)
-        self.nnl = torch.zeros(mol.get_length(), dtype=DTYPE)
-
-        tmp_nlat = torch.zeros(10 * mol.get_length(), dtype=DTYPE)
->>>>>>> 20ffcc31
 
         img = 0
         cutoff2 = cutoff * cutoff
-        eps = torch.finfo(mol.dtype).eps
-
         eps = torch.tensor(torch.finfo(positions.dtype).eps, dtype=positions.dtype)
 
         for iat in range(l):
             self.inl[iat] = img
 
             for jat in range(iat + 1):
-<<<<<<< HEAD
                 vec = torch.sub(positions[iat, :], positions[jat, :])
-=======
-                vec = torch.sub(mol.positions[iat, :], mol.positions[jat, :])
->>>>>>> 20ffcc31
                 r2 = vec[0] * vec[0] + vec[1] * vec[1] + vec[2] * vec[2]
                 if r2 < eps or r2 > cutoff2:
                     continue
