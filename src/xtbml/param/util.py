--- conflicted
+++ resolved
@@ -1,11 +1,7 @@
 from __future__ import annotations
 import torch
 
-<<<<<<< HEAD
-from ..constants import PSE
-=======
-from ..constants import ATOMIC_NUMBER
->>>>>>> 20ffcc31
+from ..constants import ATOMIC_NUMBER, PSE
 from ..param import Element
 from ..typing import Tensor
 
@@ -46,6 +42,37 @@
             )
 
     return pair_mat
+
+
+def get_element_param(par_element: dict[str, Element], key: str) -> Tensor:
+    """Obtain a element-wise parametrized quantity for all elements.
+    Parameters
+    ----------
+    par : dict[str, Element]
+        Parametrization of elements.
+    key : str
+        Name of the quantity to obtain (e.g. gam3 for Hubbard derivatives).
+    Returns
+    -------
+    Tensor
+        Parametrization of all elements (with 0 index being a dummy to allow indexing by atomic numbers).
+    Raises
+    ------
+    ValueError
+        If the type of the value of `key` is neither `float` nor `int`.
+    """
+
+    # dummy for indexing with atomic numbers
+    t = [0.0]
+
+    for item in par_element.values():
+        val = getattr(item, key)
+        if not isinstance(val, float) and not isinstance(val, int):
+            raise ValueError(f"The key '{key}' contains the non-numeric value '{val}'.")
+
+        t.append(val)
+
+    return torch.tensor(t)
 
 
 def get_elem_param(
@@ -219,9 +246,6 @@
     }
 
     return {
-        ATOMIC_NUMBER[sym]: [
-            label2angular[label[-1]]
-            for label in par.shells
-        ]
+        ATOMIC_NUMBER[sym]: [label2angular[label[-1]] for label in par.shells]
         for sym, par in par_element.items()
     }