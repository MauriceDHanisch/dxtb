# This file is part of xtbml.

"""
Base calculator for the extended tight-binding model.
"""

<<<<<<< HEAD
from ..basis.type import Basis
=======
from __future__ import annotations
import torch

from ..basis.type import Basis, get_cutoff
from ..basis import IndexHelper
from ..exlibs.tbmalt import Geometry
>>>>>>> 20ffcc31
from ..param import Param
from ..typing import Tensor
from ..xtb.h0 import Hamiltonian
from .. import scf
from ..interaction import Interaction, InteractionList
from ..adjlist import AdjacencyList
from ..ncoord import ncoord
from ..data.covrad import covalent_rad_d3
from ..wavefunction import filling
from ..typing import Tensor
from ..coulomb import secondorder, thirdorder, averaging_function
from ..param import get_element_param, get_elem_param_dict


class Calculator:
    """
    Parametrized calculator defining the extended tight-binding model.

    The calculator holds the atomic orbital basis set for defining the Hamiltonian
    and the overlap matrix.
    """

    basis: Basis
    """Atomic orbital basis set definition."""

    hamiltonian: Hamiltonian
    """Core Hamiltonian definition."""

<<<<<<< HEAD
    def __init__(
        self, numbers: Tensor, positions: Tensor, par: Param, acc: float = 1.0
    ) -> None:

        self.basis = Basis(numbers, par, acc)
        self.hamiltonian = Hamiltonian(numbers, positions, par)
=======
    interaction: Interaction
    """Interactions to minimize in self-consistent iterations."""

    def __init__(self, mol: Geometry, par: Param, acc: float = 1.0) -> None:

        self.basis = Basis(mol, par, acc)
        self.hamiltonian = Hamiltonian(mol, par)

        es2 = secondorder.ES2(
            hubbard=get_element_param(par.element, "gam"),
            lhubbard=get_elem_param_dict(par.element, "lgam"),
            average=averaging_function[par.charge.effective.average],
            gexp=torch.tensor(par.charge.effective.gexp),
        )
        es3 = thirdorder.ES3(
            hubbard_derivs=get_element_param(par.element, "gam3")[mol.atomic_numbers],
        )
        self.interaction = InteractionList([es2, es3])

    def singlepoint(
        self,
        mol: Geometry,
        ihelp: IndexHelper,
        verbosity: int = 1,
    ) -> dict[str, Tensor]:
        """
        Entry point for performing single point calculations.

        Parameters
        ----------
        mol : Geometry
            Molecular structure data.
        ihelp : IndexHelper
            Index mapping for the basis set.

        Returns
        -------
        Tensor
            Atom resolved energies.
        """

        rcov = covalent_rad_d3[mol.atomic_numbers]
        cn = ncoord.get_coordination_number(
            mol.atomic_numbers, mol.positions, ncoord.exp_count, rcov
        )

        cutoff = get_cutoff(self.basis)
        adjlist = AdjacencyList(mol, cutoff)

        hcore, overlap = self.hamiltonian.build(self.basis, adjlist, cn)

        # Obtain the reference occupations and total number of electrons
        n0 = self.hamiltonian.get_occupation(ihelp)
        nel = torch.sum(n0, -1) - torch.sum(mol.charges, -1)
        occupation = 2 * filling.get_aufbau_occupation(
            hcore.new_tensor(hcore.shape[-1], dtype=torch.int64),
            nel / 2,
        )

        fwd_options = {
            "verbose": verbosity > 0,
        }
        results = scf.solve(
            mol.atomic_numbers,
            mol.positions,
            self.interaction,
            ihelp,
            hcore,
            overlap,
            occupation,
            n0,
            fwd_options=fwd_options,
            use_potential=True,
        )

        return results
>>>>>>> 20ffcc31
<|MERGE_RESOLUTION|>--- conflicted
+++ resolved
@@ -4,28 +4,20 @@
 Base calculator for the extended tight-binding model.
 """
 
-<<<<<<< HEAD
-from ..basis.type import Basis
-=======
 from __future__ import annotations
 import torch
 
-from ..basis.type import Basis, get_cutoff
+from .. import scf
+from ..basis.type import Basis
 from ..basis import IndexHelper
-from ..exlibs.tbmalt import Geometry
->>>>>>> 20ffcc31
-from ..param import Param
+from ..coulomb import secondorder, thirdorder, averaging_function
+from ..data.covrad import covalent_rad_d3
+from ..interaction import Interaction, InteractionList
+from ..ncoord import ncoord
+from ..param import Param, get_element_param, get_elem_param_dict
 from ..typing import Tensor
+from ..wavefunction import filling
 from ..xtb.h0 import Hamiltonian
-from .. import scf
-from ..interaction import Interaction, InteractionList
-from ..adjlist import AdjacencyList
-from ..ncoord import ncoord
-from ..data.covrad import covalent_rad_d3
-from ..wavefunction import filling
-from ..typing import Tensor
-from ..coulomb import secondorder, thirdorder, averaging_function
-from ..param import get_element_param, get_elem_param_dict
 
 
 class Calculator:
@@ -42,21 +34,18 @@
     hamiltonian: Hamiltonian
     """Core Hamiltonian definition."""
 
-<<<<<<< HEAD
+    interaction: Interaction
+    """Interactions to minimize in self-consistent iterations."""
+
     def __init__(
         self, numbers: Tensor, positions: Tensor, par: Param, acc: float = 1.0
     ) -> None:
 
         self.basis = Basis(numbers, par, acc)
         self.hamiltonian = Hamiltonian(numbers, positions, par)
-=======
-    interaction: Interaction
-    """Interactions to minimize in self-consistent iterations."""
 
-    def __init__(self, mol: Geometry, par: Param, acc: float = 1.0) -> None:
-
-        self.basis = Basis(mol, par, acc)
-        self.hamiltonian = Hamiltonian(mol, par)
+        if par.charge is None:
+            raise ValueError("No charge parameters provided.")
 
         es2 = secondorder.ES2(
             hubbard=get_element_param(par.element, "gam"),
@@ -65,13 +54,15 @@
             gexp=torch.tensor(par.charge.effective.gexp),
         )
         es3 = thirdorder.ES3(
-            hubbard_derivs=get_element_param(par.element, "gam3")[mol.atomic_numbers],
+            hubbard_derivs=get_element_param(par.element, "gam3")[numbers],
         )
         self.interaction = InteractionList([es2, es3])
 
     def singlepoint(
         self,
-        mol: Geometry,
+        numbers: Tensor,
+        positions: Tensor,
+        charges: Tensor,
         ihelp: IndexHelper,
         verbosity: int = 1,
     ) -> dict[str, Tensor]:
@@ -80,8 +71,10 @@
 
         Parameters
         ----------
-        mol : Geometry
-            Molecular structure data.
+        numbers : Tensor
+            Atomic numbers.
+        positions : Tensor
+            Atomic positions.
         ihelp : IndexHelper
             Index mapping for the basis set.
 
@@ -91,30 +84,26 @@
             Atom resolved energies.
         """
 
-        rcov = covalent_rad_d3[mol.atomic_numbers]
-        cn = ncoord.get_coordination_number(
-            mol.atomic_numbers, mol.positions, ncoord.exp_count, rcov
-        )
+        rcov = covalent_rad_d3[numbers]
+        cn = ncoord.get_coordination_number(numbers, positions, ncoord.exp_count, rcov)
 
-        cutoff = get_cutoff(self.basis)
-        adjlist = AdjacencyList(mol, cutoff)
-
-        hcore, overlap = self.hamiltonian.build(self.basis, adjlist, cn)
+        overlap = self.hamiltonian.overlap()
+        hcore = self.hamiltonian.build(overlap, cn)
 
         # Obtain the reference occupations and total number of electrons
         n0 = self.hamiltonian.get_occupation(ihelp)
-        nel = torch.sum(n0, -1) - torch.sum(mol.charges, -1)
+        nel = torch.sum(n0, -1) - torch.sum(charges, -1)
         occupation = 2 * filling.get_aufbau_occupation(
             hcore.new_tensor(hcore.shape[-1], dtype=torch.int64),
             nel / 2,
         )
 
         fwd_options = {
-            "verbose": verbosity > 0,
+            "verbose": verbosity > 1,
         }
         results = scf.solve(
-            mol.atomic_numbers,
-            mol.positions,
+            numbers,
+            positions,
             self.interaction,
             ihelp,
             hcore,
@@ -125,5 +114,4 @@
             use_potential=True,
         )
 
-        return results
->>>>>>> 20ffcc31
+        return results