"""
Calculation of overlap integrals using the McMurchie-Davidson algorithm.

- L. E. McMurchie, E. R. Davidson, One- and two-electron integrals over
  cartesian gaussian functions, *J. Comput. Phys.*, **1978**, *26*, 218-231.
  (`DOI <https://doi.org/10.1016/0021-9991(78)90092-X>`__)
"""

from __future__ import annotations
import math
import torch

from . import transform
from ..exceptions import IntegralTransformError
from ..typing import Tensor

sqrtpi = math.sqrt(math.pi)
sqrtpi3 = sqrtpi**3


@torch.jit.script
def _e_function(E, xij, rpi, rpj):
    """
    Calculate E-coefficients for McMurchie-Davidson algorithm. Rather than computing
    them recursively, they are computed iteratively in this implementation.
    The number of coefficients is determined by the requested shape.

    Parameters
    ----------
    E : Tensor
        E-coefficients for the given shell pair, will be modified in-place.
    xij : Tensor
        One over two times the product Gaussian exponent of the two shells.
    rpi : Tensor
        Distance between the center of the first shell and the product Gaussian center.
    rpj : Tensor
        Distance between the center of the second shell and the product Gaussian center.

    Returns
    -------
    Tensor
        E-coefficients for the given shell pair.
    """

    E[:] = 0.0

    # do j = 0 and i = 0 (starting coefficient of recursion, zeroth order HP)
    E[..., 0, 0, 0] = 1.0

    # do j = 0 for all i > 0 (all orders of HP)
    for i in range(1, E.shape[-3]):

        # t = 0 (excludes t - 1 term)
        E[..., i, 0, 0] = rpi * E[..., i - 1, 0, 0] + E[..., i - 1, 0, 1]

        # t > 0
        for n in range(1, i):
            E[..., i, 0, n] = (
                xij * E[..., i - 1, 0, n - 1]
                + rpi * E[..., i - 1, 0, n]
                + (1 + n) * E[..., i - 1, 0, n + 1]
            )

        # t = tmax (excludes t + 1 term)
        E[..., i, 0, i] = xij * E[..., i - 1, 0, i - 1] + rpi * E[..., i - 1, 0, i]

    # do all j > 0 for all i's (all orders of HP)
    for j in range(1, E.shape[-2]):
        for i in range(0, E.shape[-3]):
            # t = 0 (excludes t - 1 term)
            E[..., i, j, 0] = rpj * E[..., i, j - 1, 0] + E[..., i, j - 1, 1]

            # t > 0
            for n in range(1, i + j):
                E[..., i, j, n] = (
                    xij * E[..., i, j - 1, n - 1]
                    + rpj * E[..., i, j - 1, n]
                    + (1 + n) * E[..., i, j - 1, n + 1]
                )

            # t = tmax (excludes t + 1 term)
            E[..., i, j, i + j] = (
                xij * E[..., i, j - 1, i + j - 1] + rpj * E[..., i, j - 1, i + j]
            )

    return E


_e_function_jit = torch.jit.trace(
    _e_function,
    (
        torch.rand((3, 5, 5, 11)),
        torch.tensor(1.0),
        torch.rand((3,)),
        torch.rand((3,)),
    ),
)


@torch.jit.script
def _e_function_grad(E, xij, rpi, rpj, dxij, drpi, drpj):
    """
    Calculate derivative of E-coefficients for McMurchie-Davidson algorithm.

    Parameters
    ----------
    E: Tensor
        E-coefficients for the given shell pair.
    xij : Tensor
        One over two times the product Gaussian exponent of the two shells.
    rpi : Tensor
        Distance between the center of the first shell and the product Gaussian center.
    rpj : Tensor
        Distance between the center of the second shell and the product Gaussian center.
    dxij : Tensor
        Derivative of the product Gaussian exponent of the two shells.
    drpi : Tensor
        Derivative of the distance between the center of the first shell
        and the product Gaussian center.
    drpj : Tensor
        Derivative of the distance between the center of the second shell
        and the product Gaussian center.

    Returns
    -------
    Tensor
        Derivative of E-coefficients for the given shell pair.
    """

    dE = torch.zeros_like(E)
    for i in range(1, E.shape[-3]):
        dE[..., i, 0, 0] = (
            drpi * E[..., i - 1, 0, 0]
            + rpi * dE[..., i - 1, 0, 0]
            + dE[..., i - 1, 0, 1]
        )
        for n in range(1, i):
            dE[..., i, 0, n] = (
                dxij * E[..., i - 1, 0, n - 1]
                + xij * dE[..., i - 1, 0, n - 1]
                + drpi * E[..., i - 1, 0, n]
                + rpi * dE[..., i - 1, 0, n]
                + (1 + n) * dE[..., i - 1, 0, n + 1]
            )
        dE[..., i, 0, i] = (
            dxij * E[..., i - 1, 0, i - 1]
            + xij * dE[..., i - 1, 0, i - 1]
            + drpi * E[..., i - 1, 0, i]
            + rpi * dE[..., i - 1, 0, i]
        )
    for j in range(1, dE.shape[-2]):
        for i in range(0, dE.shape[-3]):
            dE[..., i, j, 0] = (
                drpj * E[..., i, j - 1, 0]
                + rpj * dE[..., i, j - 1, 0]
                + dE[..., i, j - 1, 1]
            )
            for n in range(1, i + j):
                dE[..., i, j, n] = (
                    dxij * E[..., i, j - 1, n - 1]
                    + xij * dE[..., i, j - 1, n - 1]
                    + drpj * E[..., i, j - 1, n]
                    + rpj * dE[..., i, j - 1, n]
                    + (1 + n) * dE[..., i, j - 1, n + 1]
                )
            dE[..., i, j, i + j] = (
                dxij * E[..., i, j - 1, i + j - 1]
                + xij * dE[..., i, j - 1, i + j - 1]
                + drpj * E[..., i, j - 1, i + j]
                + rpj * dE[..., i, j - 1, i + j]
            )

    return dE


_e_function_grad_jit = torch.jit.trace(
    _e_function_grad,
    (
        torch.rand((3, 5, 5, 11)),
        torch.tensor(1.0),
        torch.rand((3,)),
        torch.rand((3,)),
        torch.tensor(1.0),
        torch.tensor(1.0),
        torch.tensor(1.0),
    ),
)


class EFunction(torch.autograd.Function):
    """
    Autograd function for E-coefficients for McMurchie-Davidson algorithm.
    """

    @staticmethod
    def forward(
        ctx,
        xij: Tensor,
        rpi: Tensor,
        rpj: Tensor,
        shape,
    ) -> Tensor:
        """
        Calculate E-coefficients for McMurchie-Davidson algorithm.
        The number of coefficients is determined by the requested shape.

        Parameters
        ----------
        xij : Tensor
            One over two times the product Gaussian exponent of the two shells.
        rpi : Tensor
            Distance between the center of the first shell and the product Gaussian center.
        rpj : Tensor
            Distance between the center of the second shell and the product Gaussian center.
        shape : Tuple[..., int, int]
            Shape of the E-coefficients to calculate, the first dimensions identify the batch,
            the last two identify the angular momentum of the first and second shell.

        Returns
        -------
        Tensor
            E-coefficients for the given shell pair.
        """

        ctx.shape = (*shape, shape[-1] + shape[-2])
        E = _e_function_jit(xij.new_zeros(*ctx.shape), xij, rpi, rpj)

        ctx.save_for_backward(E, xij, rpi, rpj)
        return E

    @staticmethod
    def backward(
        ctx,
        E_bar: Tensor,
    ) -> tuple[Tensor | None, Tensor | None, Tensor | None, None]:
        """
        Calculate derivative of E-coefficients for McMurchie-Davidson algorithm.

        Parameters
        ----------
        E_bar: Tensor
            Derivative with respect to the E-coefficients for the given shell pair.

        Returns
        -------
        xij_bar : Tensor
            Derivative with respect to the product Gaussian exponent of the two shells.
        rpi_bar : Tensor
            Derivative with respect to the distance between the center of the first shell
            and the product Gaussian center.
        rpj_bar : Tensor
            Derivative with respect to the distance between the center of the second shell
            and the product Gaussian center.
        """

        E, xij, rpi, rpj = ctx.saved_tensors
        xij_grad, rpi_grad, rpj_grad, _ = ctx.needs_input_grad
        xij_bar = rpi_bar = rpj_bar = None

        # We want torched zeros and ones...
        _1 = E.new_ones(())
        _0 = E.new_zeros(())

        if xij_grad:
            xij_bar = torch.sum(
                E_bar * _e_function_grad_jit(E, xij, rpi, rpj, _1, _0, _0),
                (-3, -2, -1),
            )
        if rpi_grad:
            rpi_bar = torch.sum(
                E_bar * _e_function_grad_jit(E, xij, rpi, rpj, _0, _1, _0),
                (-3, -2, -1),
            )
        if rpj_grad:
            rpj_bar = torch.sum(
                E_bar * _e_function_grad_jit(E, xij, rpi, rpj, _0, _0, _1),
                (-3, -2, -1),
            )

        return xij_bar, rpi_bar, rpj_bar, None


e_function = EFunction.apply


nlm_cart = (
    torch.tensor(
        [
            [0, 0, 0],  # s
        ]
    ),
    torch.tensor(
        [
            [1, 0, 0],  # px
            [0, 1, 0],  # py
            [0, 0, 1],  # pz
        ]
    ),
    torch.tensor(
        [
            [2, 0, 0],  # dxx
            [1, 1, 0],  # dxy
            [1, 0, 1],  # dxz
            [0, 2, 0],  # dyy
            [0, 1, 1],  # dyz
            [0, 0, 2],  # dzz
        ]
    ),
    torch.tensor(
        [
            [3, 0, 0],  # fxxx
            [2, 1, 0],  # fxxy
            [2, 0, 1],  # fxxz
            [1, 2, 0],  # fxyy
            [1, 1, 1],  # fxyz
            [1, 0, 2],  # fxzz
            [0, 3, 0],  # fyyy
            [0, 2, 1],  # fyyz
            [0, 1, 2],  # fyzz
            [0, 0, 3],  # fzzz
        ]
    ),
    torch.tensor(
        [
            [4, 0, 0],  # gxxxx
            [3, 1, 0],  # gxxxy
            [3, 0, 1],  # gxxxz
            [2, 2, 0],  # gxxyy
            [2, 1, 1],  # gxxyz
            [2, 0, 2],  # gxxzz
            [1, 3, 0],  # gxyyy
            [1, 2, 1],  # gxyyz
            [1, 1, 2],  # gxyzz
            [1, 0, 3],  # gxzzz
            [0, 4, 0],  # gyyyy
            [0, 3, 1],  # gyyyz
            [0, 2, 2],  # gyyzz
            [0, 1, 3],  # gyzzz
            [0, 0, 4],  # gzzzz
        ]
    ),
)


def overlap(
    angular: tuple[Tensor, Tensor],
    alpha: tuple[Tensor, Tensor],
    coeff: tuple[Tensor, Tensor],
    vec: Tensor,
) -> Tensor:
    """
    Calculate overlap integrals using McMurchie-Davidson algorithm.

    Parameters
    ----------
    angular : (Tensor, Tensor)
        Angular momentum of the shell pair(s).
    alpha : (Tensor, Tensor)
        Primitive Gaussian exponents of the shell pair(s).
    coeff : (Tensor, Tensor)
        Contraction coefficients of the shell pair(s).
    vec : Tensor
        Displacement vector between shell pair(s).

    Returns
    -------
    Tensor
        Overlap integrals for shell pair(s).
    """

    li, lj = angular
    ncarti = torch.div((li + 1) * (li + 2), 2, rounding_mode="floor")
    ncartj = torch.div((lj + 1) * (lj + 2), 2, rounding_mode="floor")
    r2 = torch.sum(vec.pow(2), -1)

    shape = [*vec.shape[:-1], ncarti, ncartj]
    s3d = vec.new_zeros(*shape)

    try:
        itrafo = transform.trafo[li].type(s3d.dtype).to(s3d.device)
        jtrafo = transform.trafo[lj].type(s3d.dtype).to(s3d.device)
    except IndexError as e:
        raise IntegralTransformError() from e

    ai, aj = alpha[0].unsqueeze(-1), alpha[1].unsqueeze(-2)
    ci, cj = coeff[0].unsqueeze(-1), coeff[1].unsqueeze(-2)
    eij = ai + aj
    oij = 1.0 / eij
    xij = 0.5 * oij

    # p * (R_A - R_B)² with p = a*b/(a+b)
    est = ai * aj * oij * r2.unsqueeze(-1).unsqueeze(-2)

    # K_AB * Gaussian integral (√(pi/(a+b))) in 3D * c_A * c_B
    sij = torch.exp(-est) * sqrtpi3 * torch.pow(oij, 1.5) * ci * cj

    rpi = +vec.unsqueeze(-1).unsqueeze(-1) * aj * oij
    rpj = -vec.unsqueeze(-1).unsqueeze(-1) * ai * oij
    E = e_function(
        xij, rpi, rpj, (*vec.shape, ai.shape[-2], aj.shape[-1], li + 1, lj + 1)
    )
    for mli in range(s3d.shape[-2]):
        for mlj in range(s3d.shape[-1]):
            mi = nlm_cart[li][mli, :]
            mj = nlm_cart[lj][mlj, :]
            s3d[..., mli, mlj] += (
                sij
                * E[..., 0, :, :, mi[0], mj[0], 0]
                * E[..., 1, :, :, mi[1], mj[1], 0]
                * E[..., 2, :, :, mi[2], mj[2], 0]
            ).sum((-2, -1))

    # transform to cartesian basis functions (itrafo^T * S * jtrafo)
<<<<<<< HEAD
    return torch.einsum("...ji,...jk,...kl->...il", itrafo, s3d, jtrafo)
=======
    o = torch.einsum("...ji,...jk,...kl->...il", itrafo, s3d, jtrafo)

    eps = vec.new_tensor(torch.finfo(vec.dtype).eps)
    g = torch.where(torch.abs(o) < eps, vec.new_tensor(0.0), o)
    return g
>>>>>>> 8cba9ece
<|MERGE_RESOLUTION|>--- conflicted
+++ resolved
@@ -411,12 +411,8 @@
             ).sum((-2, -1))
 
     # transform to cartesian basis functions (itrafo^T * S * jtrafo)
-<<<<<<< HEAD
-    return torch.einsum("...ji,...jk,...kl->...il", itrafo, s3d, jtrafo)
-=======
     o = torch.einsum("...ji,...jk,...kl->...il", itrafo, s3d, jtrafo)
 
     eps = vec.new_tensor(torch.finfo(vec.dtype).eps)
     g = torch.where(torch.abs(o) < eps, vec.new_tensor(0.0), o)
-    return g
->>>>>>> 8cba9ece
+    return g